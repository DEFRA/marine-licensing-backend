<<<<<<< HEAD
import { vi } from 'vitest'
import { ShapefileParser } from './shapefile-parser.js'
import * as shapefile from 'shapefile'
import { mkdtemp, rm, glob } from 'fs/promises'
import { tmpdir } from 'os'
import { join } from 'path'
import AdmZip from 'adm-zip'
import * as path from 'node:path'

vi.mock('shapefile', () => ({
  read: vi.fn()
}))

vi.mock('fs/promises', () => ({
  mkdtemp: vi.fn(),
  rm: vi.fn(),
  glob: vi.fn()
}))

vi.mock('os', () => ({
  tmpdir: vi.fn()
}))

vi.mock('path', () => ({
  join: vi.fn()
}))

vi.mock('node:path', () => ({
  join: vi.fn()
}))

vi.mock('adm-zip', () => ({
  default: vi.fn().mockImplementation(() => ({
    getEntries: vi.fn(),
    extractEntryTo: vi.fn()
  }))
}))

vi.mock('../../common/helpers/logging/logger.js', () => ({
  createLogger: vi.fn(() => ({
    debug: vi.fn(),
    error: vi.fn()
  }))
}))
=======
import { expect, jest } from '@jest/globals'
import { join } from 'node:path'
import * as fs from 'node:fs/promises'
import AdmZip from 'adm-zip'
import proj4 from 'proj4'
import * as shapefile from 'shapefile'

import {
  ShapefileParser,
  MAX_PROJECTION_FILE_SIZE_BYTES
} from './shapefile-parser.js'
import { createLogger } from '../../common/helpers/logging/logger.js'

jest.mock('node:fs/promises')
jest.mock('../../common/helpers/logging/logger.js', () => {
  const logger = {
    debug: jest.fn(),
    error: jest.fn(),
    warn: jest.fn()
  }
  return {
    createLogger: jest.fn(() => logger)
  }
})

jest.mock('adm-zip')
jest.mock('shapefile')

const logger = createLogger()

const pointFeature = {
  type: 'Feature',
  geometry: {
    type: 'Point',
    coordinates: [-0.1, 51.5]
  },
  properties: {}
}

const polygonFeature = {
  type: 'Feature',
  geometry: {
    type: 'Polygon',
    coordinates: [
      [
        [-0.1, 51.5],
        [-0.2, 51.5],
        [-0.2, 51.6],
        [-0.1, 51.6],
        [-0.1, 51.5]
      ]
    ]
  },
  properties: {}
}
>>>>>>> ac7b18b4

async function* createAsyncIterable(array) {
  yield* array
}

describe('ShapefileParser class', () => {
  beforeEach(() => {
<<<<<<< HEAD
    tmpdir.mockReturnValue('/tmp')

    join.mockImplementation((dir, file) => {
      if (file === 'shapefile-') return '/tmp/shapefile-'
      return `${dir}/${file}`
    })
    path.join.mockImplementation((dir, file) => `${dir}/${file}`)

    mkdtemp.mockResolvedValue('/tmp/shapefile-test')

    rm.mockResolvedValue()

    mockZipEntries = []
    mockAdmZip = {
      getEntries: vi.fn(() => mockZipEntries),
      extractEntryTo: vi.fn()
    }
    AdmZip.mockImplementation(() => mockAdmZip)

    glob.mockResolvedValue([])

    shapefileParser = new ShapefileParser()
=======
    jest.clearAllMocks()
  })

  afterEach(() => {
    jest.restoreAllMocks()
>>>>>>> ac7b18b4
  })

  describe('constructor', () => {
    it('should initialize with default options', () => {
      const parser = new ShapefileParser()

      expect(parser.options).toEqual({
        maxFiles: 10_000,
        maxSize: 1_000_000_000,
        thresholdRatio: 100
      })
    })

    it('should initialize with custom options', () => {
      const customOptions = {
        maxFiles: 5_000,
        maxSize: 500_000_000,
        thresholdRatio: 5
      }
      const parser = new ShapefileParser(customOptions)
      expect(parser.options).toEqual(customOptions)
    })

    it('should merge custom options with defaults', () => {
      const customOptions = {
        maxFiles: 5_000
      }

      const parser = new ShapefileParser(customOptions)

      expect(parser.options).toEqual({
        maxFiles: 5_000,
        maxSize: 1_000_000_000,
        thresholdRatio: 100
      })
    })
  })

  describe('getSafeOptions', () => {
    it('should return current safety options', () => {
      const parser = new ShapefileParser()
      const options = parser.getSafeOptions()
      expect(options).toEqual(parser.options)
      expect(options).not.toBe(parser.options) // Should be a copy
    })

    it('should return custom options', () => {
      const customOptions = {
        maxFiles: 5_000,
        maxSize: 500_000_000,
        thresholdRatio: 5
      }
      const parser = new ShapefileParser(customOptions)
      const options = parser.getSafeOptions()
      expect(options).toEqual(customOptions)
    })
  })

  describe('extractZip', () => {
    const zipPath = '/tmp/test.zip'
    let sut
    let mockAdmZip
    const mockZipEntries = [
      {
        entryName: 'test.shp',
        isDirectory: false,
        getData: () => Buffer.alloc(1000),
        header: { compressedSize: 500 }
      },
      {
        entryName: 'test.shx',
        isDirectory: false,
        getData: () => Buffer.alloc(100),
        header: { compressedSize: 50 }
      },
      {
        entryName: 'test.dbf',
        isDirectory: false,
        getData: () => Buffer.alloc(200),
        header: { compressedSize: 100 }
      }
    ]

    beforeEach(() => {
      mockAdmZip = {
        getEntries: jest.fn().mockReturnValue(mockZipEntries),
        extractEntryTo: jest.fn()
      }
      AdmZip.mockImplementation(() => mockAdmZip)
      fs.mkdtemp.mockResolvedValue('/tmp/mock-dir-123')
      sut = new ShapefileParser()
    })

    it('should construct a new Adm-Zip instance', async () => {
      await sut.extractZip(zipPath)
      expect(AdmZip).toHaveBeenCalledTimes(1)
    })

    it('should successfully extract zip file', async () => {
      const result = await sut.extractZip(zipPath)
      expect(result).toBe('/tmp/mock-dir-123')
      expect(fs.mkdtemp).toHaveBeenCalledWith(
        expect.stringMatching(/shapefile-$/)
      )
      expect(mockAdmZip.getEntries).toHaveBeenCalled()
      expect(mockAdmZip.extractEntryTo).toHaveBeenCalledTimes(3)
    })

    it('should skip directory entries', async () => {
      mockZipEntries.push({
        entryName: 'folder/',
        isDirectory: true,
        getData: () => Buffer.alloc(0),
        header: { compressedSize: 0 }
      })
      await sut.extractZip(zipPath)
      expect(mockAdmZip.extractEntryTo).toHaveBeenCalledTimes(3) // Still only 3 files
    })

    it('should throw error when exceeding max files limit', async () => {
      const manyEntries = Array(10001).fill({
        entryName: 'test.shp',
        isDirectory: false,
        getData: () => Buffer.alloc(100),
        header: { compressedSize: 50 }
      })
      mockAdmZip.getEntries.mockReturnValue(manyEntries)

      await expect(sut.extractZip(zipPath)).rejects.toThrow(
        'Reached max number of files'
      )
    })

    it('should throw error when exceeding max size limit', async () => {
      const largeEntries = [
        {
          entryName: 'large.shp',
          isDirectory: false,
          getData: () => Buffer.alloc(2_000_000_000), // 2GB
          header: { compressedSize: 1_000_000_000 }
        }
      ]
      mockAdmZip.getEntries.mockReturnValue(largeEntries)

      await expect(sut.extractZip(zipPath)).rejects.toThrow('Reached max size')
    })

    it('should throw error when exceeding compression ratio limit', async () => {
      const suspiciousEntries = [
        {
          entryName: 'suspicious.shp',
          isDirectory: false,
          getData: () => Buffer.alloc(99_999),
          header: { compressedSize: 909 } // 110 compression ration > 100
        }
      ]
      mockAdmZip.getEntries.mockReturnValue(suspiciousEntries)
      await expect(sut.extractZip(zipPath)).rejects.toThrow(
        'Reached max compression ratio'
      )
    })

    it('should handle AdmZip errors', async () => {
      AdmZip.mockImplementation(() => {
        throw new Error('Invalid zip file')
      })
      await expect(sut.extractZip(zipPath)).rejects.toThrow('Invalid zip file')
    })

    it('should handle mkdtemp errors', async () => {
      fs.mkdtemp.mockRejectedValue(new Error('Permission denied'))
      await expect(sut.extractZip(zipPath)).rejects.toThrow('Permission denied')
    })

    it('should handle extraction errors', async () => {
      mockAdmZip.extractEntryTo.mockImplementation(() => {
        throw new Error('Extraction failed')
      })
      await expect(sut.extractZip(zipPath)).rejects.toThrow('Extraction failed')
    })

    it('should handle empty zip file', async () => {
      mockAdmZip.getEntries.mockReturnValue([])
      const result = await sut.extractZip(zipPath)
      expect(result).toBe('/tmp/mock-dir-123')
      expect(mockAdmZip.extractEntryTo).not.toHaveBeenCalled()
    })

    it('should handle zip with different file extensions', async () => {
      const mixedEntries = [
        {
          entryName: 'test.SHP', // Uppercase
          isDirectory: false,
          getData: () => Buffer.alloc(1000),
          header: { compressedSize: 500 }
        },
        {
          entryName: 'readme.txt',
          isDirectory: false,
          getData: () => Buffer.alloc(100),
          header: { compressedSize: 50 }
        }
      ]
      mockAdmZip.getEntries.mockReturnValue(mixedEntries)
      await sut.extractZip(zipPath)
      expect(mockAdmZip.extractEntryTo).toHaveBeenCalledTimes(2)
    })
  })

  describe('findShapefiles', () => {
    const directory = '/tmp/mock-dir-234'
    let sut
    const mockFiles = ['mock.shp', 'mock.prj', 'mock.dbf']

    beforeEach(() => {
<<<<<<< HEAD
      // Mock Array.fromAsync
      global.Array.fromAsync = vi.fn()
=======
      fs.glob.mockImplementation(() => createAsyncIterable(mockFiles))
      sut = new ShapefileParser()
>>>>>>> ac7b18b4
    })

    it('calls glob look for *.shp files', async () => {
      const result = await sut.findShapefiles(directory)
      expect(result).toEqual([
        '/tmp/mock-dir-234/mock.shp',
        '/tmp/mock-dir-234/mock.prj',
        '/tmp/mock-dir-234/mock.dbf'
      ])
      expect(fs.glob).toHaveBeenCalledWith('**/*.[sS][hH][pP]', {
        cwd: directory
      })
    })

    it('should return empty array when no shapefiles found', async () => {
      fs.glob.mockImplementation(() => createAsyncIterable([]))
      const result = await sut.findShapefiles(directory)
      expect(result).toEqual([])
    })

    it('should handle glob errors', async () => {
      fs.glob.mockImplementation(() => {
        throw new Error('Glob error')
      })
      const result = await sut.findShapefiles(directory)
      expect(result).toEqual([])
    })
  })

  describe('transformCoordinates', () => {
    const crsOsgb34 =
      'PROJCS["British_National_Grid",GEOGCS["GCS_OSGB_1936",DATUM["D_OSGB_1936",SPHEROID["Airy_1830",6377563.396,299.3249646]],PRIMEM["Greenwich",0.0],UNIT["Degree",0.0174532925199433]],PROJECTION["Transverse_Mercator"],PARAMETER["False_Easting",400000.0],PARAMETER["False_Northing",-100000.0],PARAMETER["Central_Meridian",-2.0],PARAMETER["Scale_Factor",0.9996012717],PARAMETER["Latitude_Of_Origin",49.0],UNIT["Meter",1.0]]'
    const crsWgs84 =
      'GEOGCS["GCS_WGS_1984",DATUM["D_WGS_1984",SPHEROID["WGS_1984",6378137.0,298.257223563]],PRIMEM["Greenwich",0.0],UNIT["Degree",0.0174532925199433]]'
    const targetCRS = 'EPSG:4326'
    let sut

    beforeEach(() => {
      sut = new ShapefileParser()
    })

    it('transforms OSGB34 to WGS84 CRS', () => {
      const transformer = proj4(crsOsgb34, targetCRS)
      const coords = [513967, 476895]
      sut.transformCoordinates(coords, transformer)
      expect(coords[0]).toBe(-0.25548579983960573)
      expect(coords[1]).toBe(54.17519536505793)
    })

    it('no-ops WGS84 sources', () => {
      const transformer = proj4(crsWgs84, targetCRS)
      const coords = [-0.255485, 54.175195]
      sut.transformCoordinates(coords, transformer)
      expect(coords[0]).toBe(-0.255485)
      expect(coords[1]).toBe(54.175195)
    })

    it('short circuits when no coordinates are given', async () => {
      const transformer = proj4(crsOsgb34, targetCRS)
      const coords = null
      sut.transformCoordinates(coords, transformer)
      expect(coords).toBe(null)
    })

    it('short circuits when coordinates are not an array', async () => {
      const transformer = proj4(crsOsgb34, targetCRS)
      const coords = {}
      sut.transformCoordinates(coords, transformer)
      expect(coords).toStrictEqual({})
    })

    it('short circuits when coordinates are an empty array', async () => {
      const transformer = proj4(crsOsgb34, targetCRS)
      const coords = []
      sut.transformCoordinates(coords, transformer)
      expect(coords).toStrictEqual([])
    })

    it('transforms nested coordinates', async () => {
      const transformer = proj4(crsOsgb34, targetCRS)
      const coords = [
        [513967, 476895],
        [514040, 476693],
        [514193, 476835]
      ]
      sut.transformCoordinates(coords, transformer)
      expect(coords).toStrictEqual([
        [-0.25548579983960573, 54.17519536505793],
        [-0.25444440662018697, 54.17336455859773],
        [-0.2520479149715545, 54.17460619526199]
      ])
    })

    it('ignores infinities', () => {
      const mockTransformer = {
        forward: () => {
          return [Number.POSITIVE_INFINITY, Number.POSITIVE_INFINITY]
        }
      }
      const coords = [1, 2]
      sut.transformCoordinates(coords, mockTransformer)
      expect(coords[0]).toBe(1) // untouched by infinity
      expect(coords[1]).toBe(2)
    })

    it('no-ops when there are not enough coordinates to transform', () => {
      const transformer = proj4(crsWgs84, targetCRS)
      const coords = [-0.255485] // missing a coordinate
      sut.transformCoordinates(coords, transformer)
      expect(coords[0]).toBe(-0.255485)
      expect(coords[1]).toBeUndefined()
    })

    it('throws an error if the transformed longitude coordinates are less than -180', () => {
      const mockTransformer = {
        forward: () => {
          return [-181, 0]
        }
      }
      const coords = [1, 2]
      expect(() => sut.transformCoordinates(coords, mockTransformer)).toThrow(
        'Invalid longitude received: -181 from proj4 transformation'
      )
    })

    it('throws an error if the transformed longitude coordinates are greater than 180', () => {
      const mockTransformer = {
        forward: () => {
          return [181, 0]
        }
      }
      const coords = [1, 2]
      expect(() => sut.transformCoordinates(coords, mockTransformer)).toThrow(
        'Invalid longitude received: 181 from proj4 transformation'
      )
    })

    it('throws an error if the transformed latitude coordinates are less than 90', () => {
      const mockTransformer = {
        forward: () => {
          return [0, -90.01]
        }
      }
      const coords = [1, 2]
      expect(() => sut.transformCoordinates(coords, mockTransformer)).toThrow(
        'Invalid latitude received: -90.01 from proj4 transformation'
      )
    })

    it('throws an error if the transformed latitude coordinates are greater than 90', () => {
      const mockTransformer = {
        forward: () => {
          return [0, 90.01]
        }
      }
      const coords = [1, 2]
      expect(() => sut.transformCoordinates(coords, mockTransformer)).toThrow(
        'Invalid latitude received: 90.01 from proj4 transformation'
      )
    })
  })

  describe('parseShapefile', () => {
    const shpPath = '/tmp/mock-dir-345/test.shp'
    const mockGeoJSON = {
      type: 'FeatureCollection',
      features: [pointFeature]
    }
    let sut
    const nullTransformer = null
    const mockRealTransformer = 'mocked'

    beforeEach(() => {
<<<<<<< HEAD
      // Mock setImmediate to execute synchronously
      global.setImmediate = vi.fn((cb) => cb())

      // Mock successful extraction
      vi.spyOn(shapefileParser, 'extractZip').mockResolvedValue(
        '/tmp/extract-dir'
      )
      vi.spyOn(shapefileParser, 'findShapefiles').mockResolvedValue([
        '/tmp/extract-dir/test.shp'
      ])
      vi.spyOn(shapefileParser, 'parseShapefile').mockResolvedValue(mockGeoJSON)
      vi.spyOn(shapefileParser, 'cleanupTempDirectory').mockResolvedValue()
=======
      const mockRead = jest
        .fn()
        .mockResolvedValueOnce({ done: false, value: pointFeature })
        .mockResolvedValueOnce({ done: true, value: undefined })

      shapefile.open.mockResolvedValue({
        read: mockRead
      })
      sut = new ShapefileParser()
>>>>>>> ac7b18b4
    })

    it('should successfully parse a valid shapefile', async () => {
      const result = await sut.parseShapefile(shpPath, nullTransformer)
      expect(result).toEqual(mockGeoJSON)
      expect(shapefile.open).toHaveBeenCalledWith(shpPath)
    })

    it('should transform the coordinated if a real transformer is given', async () => {
      jest.spyOn(sut, 'transformCoordinates').mockResolvedValue(pointFeature)
      const result = await sut.parseShapefile(shpPath, mockRealTransformer)
      expect(sut.transformCoordinates).toHaveBeenCalledTimes(1)
      expect(result).toEqual(mockGeoJSON)
    })

    it('should parse multiple features in the shapefile', async () => {
      const multipleMockRead = jest
        .fn()
        .mockResolvedValueOnce({ done: false, value: pointFeature })
        .mockResolvedValueOnce({ done: false, value: polygonFeature })
        .mockResolvedValueOnce({ done: true, value: undefined })

      shapefile.open.mockResolvedValue({
        read: multipleMockRead
      })
      const result = await sut.parseShapefile(shpPath, null)
      expect(result.features).toHaveLength(2)
    })

    it('should throw shapefile parsing errors', async () => {
      const error = new Error('Invalid shapefile')
      shapefile.open.mockRejectedValue(error)
      await expect(sut.parseShapefile(shpPath)).rejects.toThrow(
        'Invalid shapefile'
      )
    })
  })

  describe('findProjectionFile', () => {
    const directory = '/tmp/mock-dir-567'
    let sut
    const mockFiles = ['mock.prj']
    const basename = 'mock'

    beforeEach(() => {
      fs.glob.mockImplementation(() => createAsyncIterable(mockFiles))
      sut = new ShapefileParser()
    })

    it('returns null if basename is not provided', async () => {
      const result = await sut.findProjectionFile(directory)
      expect(result).toBeNull()
    })

    it('calls glob look for *.prj files', async () => {
      const result = await sut.findProjectionFile(directory, basename)
      expect(result).toEqual('/tmp/mock-dir-567/mock.prj')
      expect(fs.glob).toHaveBeenCalledWith('**/mock.[pP][rR][jJ]', {
        cwd: directory
      })
    })

    it('should return null when no *.prj found', async () => {
      fs.glob.mockImplementationOnce(() => createAsyncIterable([]))
      const result = await sut.findProjectionFile(directory, 'proj-not-found')
      expect(result).toBeNull()
    })

    it('should handle glob errors', async () => {
      fs.glob.mockImplementation(() => {
        throw new Error('Glob error')
      })
      const result = await sut.findProjectionFile(directory, 'mock')
      expect(result).toBe(null)
    })

    it('returns the first projection file if there is more than one', async () => {
      const mockMultipleFiles = ['project1.prj', 'project1.PRJ']
      fs.glob.mockImplementation(() => createAsyncIterable(mockMultipleFiles))
      const result = await sut.findProjectionFile(directory, 'project1')
      expect(result).toBe('/tmp/mock-dir-567/project1.prj')
    })
  })

  describe('readProjectionFile', () => {
    let sut
    const directory = '/tmp/mock-dir-789'
    const mockPrjFileContent = 'MOCK:PROJFILE'
    beforeEach(() => {
      fs.stat.mockResolvedValue({
        size: 100
      })
      fs.readFile.mockResolvedValue(mockPrjFileContent)
      sut = new ShapefileParser()
      jest
        .spyOn(sut, 'findProjectionFile')
        .mockResolvedValue(`${directory}/project1.prj`)
    })

    it('calls findProjectionFile to find the path to the projection file', async () => {
      const result = await sut.readProjectionFile(
        '/tmp/mock-dir-789/project.prj'
      )
      expect(result).toEqual(mockPrjFileContent)
    })

    it('returns null when the proj file is not found in the given directory', async () => {
      jest.spyOn(sut, 'findProjectionFile').mockResolvedValue(null)
      const result = await sut.readProjectionFile(directory)
      expect(result).toBeNull()
    })

    it('returns null if the content of the proj file is is too large to read', async () => {
      fs.stat.mockResolvedValue({
        size: MAX_PROJECTION_FILE_SIZE_BYTES + 1
      })
      const result = await sut.readProjectionFile(directory)
      expect(result).toBeNull()
    })

    it('reads the proj file if it is exactly at the max size', async () => {
      fs.stat.mockResolvedValue({
        size: MAX_PROJECTION_FILE_SIZE_BYTES
      })
      const result = await sut.readProjectionFile(directory)
      expect(result).toBe(mockPrjFileContent)
    })
  })

  describe('createTransformer', () => {
    let sut
    const crsOsgb34 =
      'PROJCS["British_National_Grid",GEOGCS["GCS_OSGB_1936",DATUM["D_OSGB_1936",SPHEROID["Airy_1830",6377563.396,299.3249646]],PRIMEM["Greenwich",0.0],UNIT["Degree",0.0174532925199433]],PROJECTION["Transverse_Mercator"],PARAMETER["False_Easting",400000.0],PARAMETER["False_Northing",-100000.0],PARAMETER["Central_Meridian",-2.0],PARAMETER["Scale_Factor",0.9996012717],PARAMETER["Latitude_Of_Origin",49.0],UNIT["Meter",1.0]]'
    beforeEach(() => {
      sut = new ShapefileParser()
    })

    it('returns null if the CRS WKT content was null', () => {
      expect(sut.createTransformer(null)).toBeNull()
    })

    it('creates a transformer with target CRS as WGS84', () => {
      const transformer = sut.createTransformer(crsOsgb34)
      expect(transformer).not.toBeNull()
      expect(transformer).toHaveProperty('forward')
      expect(transformer).toHaveProperty('inverse')
      const testCoord = [513967, 476895]
      const result = transformer.forward(testCoord)
      expect(result[0]).toBeCloseTo(-0.255, 2)
      expect(result[1]).toBeCloseTo(54.175, 2)
    })

    it('returns null if the proj4 call errors out', () => {
      const invalidCRS = 'INVALID_CRS_STRING'
      const result = sut.createTransformer(invalidCRS)
      expect(result).toBeNull()
      expect(logger.error).toHaveBeenCalled()
    })
  })

  describe('parseFile', () => {
    const filename = '/tmp/test.zip'

    const mockTmpDir = '/tmp/mock-extract-dir'
    const mockShapefileA = join(mockTmpDir, 'project-a-name.shp')
    const mockShapefileB = join(mockTmpDir, 'project-b-name.shp')
    let sut

    beforeEach(() => {
      const wsg84Projection = 'MOCK:WSG84:CRS'
      sut = new ShapefileParser()
      jest.spyOn(sut, 'extractZip').mockResolvedValue(mockTmpDir)
      jest.spyOn(sut, 'findShapefiles').mockResolvedValue([mockShapefileA])
      jest.spyOn(sut, 'readProjectionFile').mockResolvedValue(wsg84Projection)
      jest.spyOn(sut, 'createTransformer').mockReturnValue(null)
      jest.spyOn(sut, 'parseShapefile').mockResolvedValue({
        type: 'FeatureCollection',
        features: [pointFeature]
      })
      jest.spyOn(sut, 'cleanupTempDirectory').mockResolvedValue()
    })

    it('should decompress the zip file', async () => {
      await sut.parseFile(filename)
      expect(sut.extractZip).toHaveBeenCalledTimes(1)
    })

    it('it assembles all features into a feature collection', async () => {
      jest.spyOn(sut, 'parseShapefile').mockResolvedValue({
        type: 'FeatureCollection',
        features: [pointFeature, polygonFeature]
      })
      const result = await sut.parseFile(filename)
      expect(result.type).toBe('FeatureCollection')
      expect(result.features.length).toBe(2)
      expect(result.features[0]).toEqual(pointFeature)
      expect(result.features[1]).toEqual(polygonFeature)
    })

    it('edge case: it should find multiple shapefiles', async () => {
      jest
        .spyOn(sut, 'findShapefiles')
        .mockResolvedValue([mockShapefileA, mockShapefileB])
      await sut.parseFile(filename)
      expect(sut.parseShapefile).toHaveBeenCalledTimes(2)
    })

    it('throws an error if no shapefile was found', async () => {
      jest.spyOn(sut, 'findShapefiles').mockResolvedValue([])
      await expect(sut.parseFile(filename)).rejects.toThrow(
        'Failed to parse shapefile: No shapefiles found in zip archive'
      )
    })

    it('it cleans up the zip extract directory', async () => {
      await sut.parseFile(filename)
      await new Promise((resolve) => setImmediate(resolve))
      expect(sut.cleanupTempDirectory).toHaveBeenCalledTimes(1)
      expect(sut.cleanupTempDirectory).toHaveBeenCalledWith(mockTmpDir)
    })
  })

  describe('cleanupTempDirectory', () => {
    let sut

    beforeEach(() => {
      sut = new ShapefileParser()
    })

    it('should call rm to remove the directory', async () => {
      const tempDir = '/tmp/mock-dir'
      await sut.cleanupTempDirectory(tempDir)
      expect(fs.rm).toHaveBeenCalledTimes(1)
      expect(fs.rm).toHaveBeenCalledWith(tempDir, {
        recursive: true,
        force: true
      })
    })

    it('should not throw when cleanup fails', async () => {
      fs.rm.mockRejectedValue(new Error('Failed to cleanup'))
      const invalidPath = '/invalid/path/that/does/not/exist'
      // Should not throw even if rm fails
      await expect(
        sut.cleanupTempDirectory(invalidPath)
      ).resolves.toBeUndefined()
      expect(logger.error).toHaveBeenCalledTimes(1)
      expect(logger.error).toHaveBeenCalledWith(
        {
          tempDir: invalidPath,
          error: 'Failed to cleanup'
        },
        'Failed to clean up temporary directory'
      )
    })
  })
})<|MERGE_RESOLUTION|>--- conflicted
+++ resolved
@@ -1,50 +1,4 @@
-<<<<<<< HEAD
 import { vi } from 'vitest'
-import { ShapefileParser } from './shapefile-parser.js'
-import * as shapefile from 'shapefile'
-import { mkdtemp, rm, glob } from 'fs/promises'
-import { tmpdir } from 'os'
-import { join } from 'path'
-import AdmZip from 'adm-zip'
-import * as path from 'node:path'
-
-vi.mock('shapefile', () => ({
-  read: vi.fn()
-}))
-
-vi.mock('fs/promises', () => ({
-  mkdtemp: vi.fn(),
-  rm: vi.fn(),
-  glob: vi.fn()
-}))
-
-vi.mock('os', () => ({
-  tmpdir: vi.fn()
-}))
-
-vi.mock('path', () => ({
-  join: vi.fn()
-}))
-
-vi.mock('node:path', () => ({
-  join: vi.fn()
-}))
-
-vi.mock('adm-zip', () => ({
-  default: vi.fn().mockImplementation(() => ({
-    getEntries: vi.fn(),
-    extractEntryTo: vi.fn()
-  }))
-}))
-
-vi.mock('../../common/helpers/logging/logger.js', () => ({
-  createLogger: vi.fn(() => ({
-    debug: vi.fn(),
-    error: vi.fn()
-  }))
-}))
-=======
-import { expect, jest } from '@jest/globals'
 import { join } from 'node:path'
 import * as fs from 'node:fs/promises'
 import AdmZip from 'adm-zip'
@@ -57,20 +11,20 @@
 } from './shapefile-parser.js'
 import { createLogger } from '../../common/helpers/logging/logger.js'
 
-jest.mock('node:fs/promises')
-jest.mock('../../common/helpers/logging/logger.js', () => {
+vi.mock('node:fs/promises')
+vi.mock('../../common/helpers/logging/logger.js', () => {
   const logger = {
-    debug: jest.fn(),
-    error: jest.fn(),
-    warn: jest.fn()
+    debug: vi.fn(),
+    error: vi.fn(),
+    warn: vi.fn()
   }
   return {
-    createLogger: jest.fn(() => logger)
+    createLogger: vi.fn(() => logger)
   }
 })
 
-jest.mock('adm-zip')
-jest.mock('shapefile')
+vi.mock('adm-zip')
+vi.mock('shapefile')
 
 const logger = createLogger()
 
@@ -99,46 +53,12 @@
   },
   properties: {}
 }
->>>>>>> ac7b18b4
 
 async function* createAsyncIterable(array) {
   yield* array
 }
 
 describe('ShapefileParser class', () => {
-  beforeEach(() => {
-<<<<<<< HEAD
-    tmpdir.mockReturnValue('/tmp')
-
-    join.mockImplementation((dir, file) => {
-      if (file === 'shapefile-') return '/tmp/shapefile-'
-      return `${dir}/${file}`
-    })
-    path.join.mockImplementation((dir, file) => `${dir}/${file}`)
-
-    mkdtemp.mockResolvedValue('/tmp/shapefile-test')
-
-    rm.mockResolvedValue()
-
-    mockZipEntries = []
-    mockAdmZip = {
-      getEntries: vi.fn(() => mockZipEntries),
-      extractEntryTo: vi.fn()
-    }
-    AdmZip.mockImplementation(() => mockAdmZip)
-
-    glob.mockResolvedValue([])
-
-    shapefileParser = new ShapefileParser()
-=======
-    jest.clearAllMocks()
-  })
-
-  afterEach(() => {
-    jest.restoreAllMocks()
->>>>>>> ac7b18b4
-  })
-
   describe('constructor', () => {
     it('should initialize with default options', () => {
       const parser = new ShapefileParser()
@@ -222,8 +142,8 @@
 
     beforeEach(() => {
       mockAdmZip = {
-        getEntries: jest.fn().mockReturnValue(mockZipEntries),
-        extractEntryTo: jest.fn()
+        getEntries: vi.fn().mockReturnValue(mockZipEntries),
+        extractEntryTo: vi.fn()
       }
       AdmZip.mockImplementation(() => mockAdmZip)
       fs.mkdtemp.mockResolvedValue('/tmp/mock-dir-123')
@@ -352,13 +272,8 @@
     const mockFiles = ['mock.shp', 'mock.prj', 'mock.dbf']
 
     beforeEach(() => {
-<<<<<<< HEAD
-      // Mock Array.fromAsync
-      global.Array.fromAsync = vi.fn()
-=======
       fs.glob.mockImplementation(() => createAsyncIterable(mockFiles))
       sut = new ShapefileParser()
->>>>>>> ac7b18b4
     })
 
     it('calls glob look for *.shp files', async () => {
@@ -532,21 +447,7 @@
     const mockRealTransformer = 'mocked'
 
     beforeEach(() => {
-<<<<<<< HEAD
-      // Mock setImmediate to execute synchronously
-      global.setImmediate = vi.fn((cb) => cb())
-
-      // Mock successful extraction
-      vi.spyOn(shapefileParser, 'extractZip').mockResolvedValue(
-        '/tmp/extract-dir'
-      )
-      vi.spyOn(shapefileParser, 'findShapefiles').mockResolvedValue([
-        '/tmp/extract-dir/test.shp'
-      ])
-      vi.spyOn(shapefileParser, 'parseShapefile').mockResolvedValue(mockGeoJSON)
-      vi.spyOn(shapefileParser, 'cleanupTempDirectory').mockResolvedValue()
-=======
-      const mockRead = jest
+      const mockRead = vi
         .fn()
         .mockResolvedValueOnce({ done: false, value: pointFeature })
         .mockResolvedValueOnce({ done: true, value: undefined })
@@ -555,7 +456,6 @@
         read: mockRead
       })
       sut = new ShapefileParser()
->>>>>>> ac7b18b4
     })
 
     it('should successfully parse a valid shapefile', async () => {
@@ -565,14 +465,14 @@
     })
 
     it('should transform the coordinated if a real transformer is given', async () => {
-      jest.spyOn(sut, 'transformCoordinates').mockResolvedValue(pointFeature)
+      vi.spyOn(sut, 'transformCoordinates').mockResolvedValue(pointFeature)
       const result = await sut.parseShapefile(shpPath, mockRealTransformer)
       expect(sut.transformCoordinates).toHaveBeenCalledTimes(1)
       expect(result).toEqual(mockGeoJSON)
     })
 
     it('should parse multiple features in the shapefile', async () => {
-      const multipleMockRead = jest
+      const multipleMockRead = vi
         .fn()
         .mockResolvedValueOnce({ done: false, value: pointFeature })
         .mockResolvedValueOnce({ done: false, value: polygonFeature })
@@ -650,9 +550,9 @@
       })
       fs.readFile.mockResolvedValue(mockPrjFileContent)
       sut = new ShapefileParser()
-      jest
-        .spyOn(sut, 'findProjectionFile')
-        .mockResolvedValue(`${directory}/project1.prj`)
+      vi.spyOn(sut, 'findProjectionFile').mockResolvedValue(
+        `${directory}/project1.prj`
+      )
     })
 
     it('calls findProjectionFile to find the path to the projection file', async () => {
@@ -663,7 +563,7 @@
     })
 
     it('returns null when the proj file is not found in the given directory', async () => {
-      jest.spyOn(sut, 'findProjectionFile').mockResolvedValue(null)
+      vi.spyOn(sut, 'findProjectionFile').mockResolvedValue(null)
       const result = await sut.readProjectionFile(directory)
       expect(result).toBeNull()
     })
@@ -727,15 +627,15 @@
     beforeEach(() => {
       const wsg84Projection = 'MOCK:WSG84:CRS'
       sut = new ShapefileParser()
-      jest.spyOn(sut, 'extractZip').mockResolvedValue(mockTmpDir)
-      jest.spyOn(sut, 'findShapefiles').mockResolvedValue([mockShapefileA])
-      jest.spyOn(sut, 'readProjectionFile').mockResolvedValue(wsg84Projection)
-      jest.spyOn(sut, 'createTransformer').mockReturnValue(null)
-      jest.spyOn(sut, 'parseShapefile').mockResolvedValue({
+      vi.spyOn(sut, 'extractZip').mockResolvedValue(mockTmpDir)
+      vi.spyOn(sut, 'findShapefiles').mockResolvedValue([mockShapefileA])
+      vi.spyOn(sut, 'readProjectionFile').mockResolvedValue(wsg84Projection)
+      vi.spyOn(sut, 'createTransformer').mockReturnValue(null)
+      vi.spyOn(sut, 'parseShapefile').mockResolvedValue({
         type: 'FeatureCollection',
         features: [pointFeature]
       })
-      jest.spyOn(sut, 'cleanupTempDirectory').mockResolvedValue()
+      vi.spyOn(sut, 'cleanupTempDirectory').mockResolvedValue()
     })
 
     it('should decompress the zip file', async () => {
@@ -744,7 +644,7 @@
     })
 
     it('it assembles all features into a feature collection', async () => {
-      jest.spyOn(sut, 'parseShapefile').mockResolvedValue({
+      vi.spyOn(sut, 'parseShapefile').mockResolvedValue({
         type: 'FeatureCollection',
         features: [pointFeature, polygonFeature]
       })
@@ -756,15 +656,16 @@
     })
 
     it('edge case: it should find multiple shapefiles', async () => {
-      jest
-        .spyOn(sut, 'findShapefiles')
-        .mockResolvedValue([mockShapefileA, mockShapefileB])
+      vi.spyOn(sut, 'findShapefiles').mockResolvedValue([
+        mockShapefileA,
+        mockShapefileB
+      ])
       await sut.parseFile(filename)
       expect(sut.parseShapefile).toHaveBeenCalledTimes(2)
     })
 
     it('throws an error if no shapefile was found', async () => {
-      jest.spyOn(sut, 'findShapefiles').mockResolvedValue([])
+      vi.spyOn(sut, 'findShapefiles').mockResolvedValue([])
       await expect(sut.parseFile(filename)).rejects.toThrow(
         'Failed to parse shapefile: No shapefiles found in zip archive'
       )
