import convict from 'convict'
import convictFormatWithValidator from 'convict-format-with-validator'

import { convictValidateMongoUri } from './common/helpers/convict/validate-mongo-uri.js'

convict.addFormat(convictValidateMongoUri)
convict.addFormats(convictFormatWithValidator)

const isProduction = process.env.NODE_ENV === 'production'
const isTest = process.env.NODE_ENV === 'test'

const oneMinuteInMS = 60 * 1000

const config = convict({
  serviceVersion: {
    doc: 'The service version, this variable is injected into your docker container in CDP environments',
    format: String,
    nullable: true,
    default: null,
    env: 'SERVICE_VERSION'
  },
  host: {
    doc: 'The IP address to bind',
    format: 'ipaddress',
    default: '0.0.0.0',
    env: 'HOST'
  },
  port: {
    doc: 'The port to bind',
    format: 'port',
    default: 3001,
    env: 'PORT'
  },
  serviceName: {
    doc: 'Api Service Name',
    format: String,
    default: 'marine-licensing-backend'
  },
  frontEndBaseUrl: {
    doc: 'Base URL for the front end application',
    format: String,
    default: 'http://localhost:3000',
    env: 'FRONTEND_BASE_URL'
  },
  cdpEnvironment: {
    doc: 'The CDP environment the app is running in. With the addition of "local" for local development',
    format: [
      'local',
      'infra-dev',
      'management',
      'dev',
      'test',
      'perf-test',
      'ext-test',
      'prod'
    ],
    default: 'local',
    env: 'ENVIRONMENT'
  },
  defraId: {
    jwksUri: {
      doc: 'JWKS Token validation url',
      format: String,
      default: 'http://localhost:3200/cdp-defra-id-stub/.well-known/jwks.json',
      env: 'DEFRA_ID_JWKS_URI'
    },
    authEnabled: {
      doc: 'DEFRA ID Auth enabled',
      format: Boolean,
      env: 'DEFRA_ID_ENABLED',
      default: false
    }
  },
  log: {
    isEnabled: {
      doc: 'Is logging enabled',
      format: Boolean,
      default: !isTest,
      env: 'LOG_ENABLED'
    },
    level: {
      doc: 'Logging level',
      format: ['fatal', 'error', 'warn', 'info', 'debug', 'trace', 'silent'],
      default: 'info',
      env: 'LOG_LEVEL'
    },
    format: {
      doc: 'Format to output logs in',
      format: ['ecs', 'pino-pretty'],
      default: isProduction ? 'ecs' : 'pino-pretty',
      env: 'LOG_FORMAT'
    },
    redact: {
      doc: 'Log paths to redact',
      format: Array,
      default: isProduction
        ? ['req.headers.authorization', 'req.headers.cookie', 'res.headers']
        : ['req', 'res', 'responseTime']
    }
  },
  mongo: {
    uri: {
      doc: 'URI for mongodb',
      format: String,
      default: 'mongodb://127.0.0.1:27017',
      env: 'MONGO_URI'
    },
    databaseName: {
      doc: 'Database name for mongodb',
      format: String,
      default: 'marine-licensing-backend',
      env: 'MONGO_DATABASE'
    }
  },
  httpProxy: {
    doc: 'HTTP Proxy URL',
    format: String,
    nullable: true,
    default: null,
    env: 'HTTP_PROXY'
  },
  isSecureContextEnabled: {
    doc: 'Enable Secure Context',
    format: Boolean,
    default: isProduction,
    env: 'ENABLE_SECURE_CONTEXT'
  },
  isMetricsEnabled: {
    doc: 'Enable metrics reporting',
    format: Boolean,
    default: isProduction,
    env: 'ENABLE_METRICS'
  },
  tracing: {
    header: {
      doc: 'CDP tracing header name',
      format: String,
      default: 'x-cdp-request-id',
      env: 'TRACING_HEADER'
    }
  },
<<<<<<< HEAD
  aws: {
    region: {
      doc: 'AWS region',
      format: String,
      default: 'eu-west-2',
      env: 'AWS_REGION'
    },
    s3: {
      endpoint: {
        doc: 'AWS S3 Endpoint (needed for localstack)',
        format: String,
        default: 'http://localhost:4566',
        env: 'AWS_S3_ENDPOINT'
      },
      timeout: {
        doc: 'S3 operation timeout in milliseconds',
        format: Number,
        default: 30_000,
        env: 'AWS_S3_TIMEOUT'
      }
    }
  },
  cdp: {
    uploadBucket: {
      doc: 'S3 bucket for file uploads - required for S3 bucket validation',
      format: String,
      default: 'mmo-uploads',
      env: 'CDP_UPLOAD_BUCKET'
    },
    maxFileSize: {
      doc: 'Maximum file size in bytes',
      format: Number,
      default: 50_000_000,
      env: 'MAX_FILE_SIZE'
=======
  dynamics: {
    clientId: {
      doc: 'The client ID.',
      format: String,
      default: '',
      env: 'DYNAMICS_CLIENT_ID'
    },
    clientSecret: {
      doc: 'The client secret.',
      format: String,
      default: '',
      env: 'DYNAMICS_CLIENT_SECRET'
    },
    tokenUrl: {
      doc: 'URL to get token for the Dynamics request',
      format: String,
      default:
        'https://login.microsoftonline.com/6f504113-6b64-43f2-ade9-242e05780007/oauth2/v2.0/token',
      env: 'DYNAMICS_TOKEN_URL'
    },
    scope: {
      doc: 'Scope for the Dynamics API access',
      format: String,
      default: 'https://service.flow.microsoft.com//.default',
      env: 'DYNAMICS_SCOPE'
    },
    apiUrl: {
      doc: 'URL for the Dynamics API',
      format: String,
      default: '',
      env: 'DYNAMICS_API_URL'
    },
    isDynamicsEnabled: {
      doc: 'Is Dynamics integration enabled',
      format: Boolean,
      default: false,
      env: 'DYNAMICS_ENABLED'
    },
    maxRetries: {
      doc: 'Maximum number of retries for failed Dynamics queue items',
      format: Number,
      default: 3,
      env: 'DYNAMICS_MAX_RETRIES'
    },
    retryDelayMs: {
      doc: 'Delay in milliseconds before retrying a failed Dynamics queue item',
      format: Number,
      default: oneMinuteInMS,
      env: 'DYNAMICS_RETRY_DELAY_MS'
>>>>>>> 8556546b
    }
  }
})

config.validate({ allowed: 'strict' })

export { config }<|MERGE_RESOLUTION|>--- conflicted
+++ resolved
@@ -139,7 +139,6 @@
       env: 'TRACING_HEADER'
     }
   },
-<<<<<<< HEAD
   aws: {
     region: {
       doc: 'AWS region',
@@ -174,7 +173,8 @@
       format: Number,
       default: 50_000_000,
       env: 'MAX_FILE_SIZE'
-=======
+    }
+  },
   dynamics: {
     clientId: {
       doc: 'The client ID.',
@@ -224,7 +224,6 @@
       format: Number,
       default: oneMinuteInMS,
       env: 'DYNAMICS_RETRY_DELAY_MS'
->>>>>>> 8556546b
     }
   }
 })
