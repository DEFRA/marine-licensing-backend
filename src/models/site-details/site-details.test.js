--- conflicted
+++ resolved
@@ -147,14 +147,10 @@
       test('Should not allow siteName field to be present when multipleSitesEnabled is false', () => {
         const result = siteDetailsSchema.validate({
           multipleSiteDetails: { multipleSitesEnabled: false },
-<<<<<<< HEAD
           siteDetails: {
             ...mockSiteDetailsRequestWithMultiSite.siteDetails,
-            activityDescription: 'test description' // Add required activityDescription
-          }
-=======
-          siteDetails: mockSiteDetailsRequestWithMultiSite.siteDetails
->>>>>>> 8bd06fa2
+            activityDescription: 'test description'
+          }
         })
         expect(result.error.message).toBe(
           '"siteDetails.siteName" is not allowed'
