--- conflicted
+++ resolved
@@ -5,12 +5,8 @@
 import { auth } from './plugins/auth.js'
 import { processDynamicsQueuePlugin } from './plugins/dynamics.js'
 import { processEmpQueuePlugin } from './plugins/emp.js'
-<<<<<<< HEAD
 import { populateCoastalEnforcementAreasPlugin } from './plugins/geo-areas/populate-coastal-enforcement-areas.js'
 import { populateMarinePlanAreasPlugin } from './plugins/geo-areas/populate-marine-plan-areas.js'
-=======
-import { populateMarinePlanAreasPlugin } from './plugins/populate-marine-plan-areas.js'
->>>>>>> 807eb25d
 import { requestLogger } from './common/helpers/logging/request-logger.js'
 import { mongoDb } from './common/helpers/mongodb.js'
 import { failAction } from './common/helpers/fail-action.js'
@@ -54,10 +50,7 @@
   // secureContext  - loads CA certificates from environment config
   // pulse          - provides shutdown handlers
   // mongoDb        - sets up mongo connection pool and attaches to `server` and `request` objects
-<<<<<<< HEAD
-  // populateCoastalEnforcementAreasPlugin - checks if coastal-enforce e t-areas collection is empty and populates it
-=======
->>>>>>> 807eb25d
+  // populateCoastalEnforcementAreasPlugin - checks if coastal-enforcement-areas collection is empty and populates it
   // populateMarinePlanAreasPlugin - checks if marine-plan-areas collection is empty and populates it
   // auth           - JWT authentication strategy
   // router         - routes used in the app
@@ -72,10 +65,7 @@
       plugin: mongoDb,
       options: config.get('mongo')
     },
-<<<<<<< HEAD
     populateCoastalEnforcementAreasPlugin,
-=======
->>>>>>> 807eb25d
     populateMarinePlanAreasPlugin,
     hapiAuthJwt2,
     auth,
