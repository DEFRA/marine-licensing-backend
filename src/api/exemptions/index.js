--- conflicted
+++ resolved
@@ -3,12 +3,9 @@
 import { updateProjectNameController } from './controllers/update-project-name.js'
 import { updatePublicRegisterController } from './controllers/update-public-register.js'
 import { updateSiteDetailsController } from './controllers/update-site-details.js'
-<<<<<<< HEAD
-import { submitExemptionController } from './controllers/submit-exemption.js'
-=======
 import { createActivityDescriptionController } from './controllers/create-activity-description.js'
 import { createActivityDatesController } from './controllers/update-activity-dates.js'
->>>>>>> c4c8b7ef
+import { submitExemptionController } from './controllers/submit-exemption.js'
 
 export const exemptions = [
   {
@@ -42,14 +39,13 @@
     ...createActivityDescriptionController
   },
   {
-<<<<<<< HEAD
+    method: 'PATCH',
+    path: '/exemption/activity-dates',
+    ...createActivityDatesController
+  },
+  {
     method: 'POST',
     path: '/exemption/submit',
     ...submitExemptionController
-=======
-    method: 'PATCH',
-    path: '/exemption/activity-dates',
-    ...createActivityDatesController
->>>>>>> c4c8b7ef
   }
 ]