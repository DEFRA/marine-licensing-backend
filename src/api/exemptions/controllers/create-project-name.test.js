import { vi } from 'vitest'
import { createProjectNameController } from './create-project-name'
import { ObjectId } from 'mongodb'
import { EXEMPTION_STATUS } from '../../../common/constants/exemption.js'
import {
  activityTypes,
  articleCodes,
  validActivitySubtypes
} from '../../../common/constants/mcms-context.js'

describe('POST /exemptions/project-name', () => {
  const payloadValidator = createProjectNameController.options.validate.payload
  const auth = { credentials: { contactId: new ObjectId().toHexString() } }
  const mockAuditPayload = {
    createdAt: new Date('2025-01-01T12:00:00Z'),
    createdBy: 'user123',
    updatedAt: new Date('2025-01-01T12:00:00Z'),
    updatedBy: 'user123'
  }

  const mockMcmsContext = {
    mcmsContext: {
      activityType: activityTypes.CON,
      article: articleCodes[0],
      pdfDownloadUrl:
        'https://marinelicensing.marinemanagement.org.uk/path/journey/self-service/outcome-document/b87ae3f7-48f3-470d-b29b-5a5abfdaa49f',
      activitySubtype: validActivitySubtypes[0]
    }
  }

  const setupMockInsertOne = (insertedId = new ObjectId()) => {
    const mockInsertOne = vi.fn().mockResolvedValue({ insertedId })
    vi.spyOn(global.mockMongo, 'collection').mockImplementation(() => {
      return { insertOne: mockInsertOne }
    })
    return mockInsertOne
  }

  let mockInsertOne

  beforeEach(() => (mockInsertOne = setupMockInsertOne()))

  describe('Validation', () => {
    it('should fail if fields are missing', () => {
      const result = payloadValidator.validate({})

      expect(result.error.message).toContain('PROJECT_NAME_REQUIRED')
    })

    it('should fail if name is empty string', () => {
      const result = payloadValidator.validate({
        projectName: ''
      })

      expect(result.error.message).toContain('PROJECT_NAME_REQUIRED')
    })

    it('should validate successfully with mcmsContext', () => {
      const result = payloadValidator.validate({
        projectName: 'Test Project',
        ...mockMcmsContext
      })

      expect(result.error).toBeUndefined()
      expect(result.value.projectName).toBe('Test Project')
      expect(result.value.mcmsContext).toEqual(mockMcmsContext.mcmsContext)
    })

    it('should validate successfully if mcmsContext is undefined', () => {
      const result = payloadValidator.validate({
        projectName: 'Test Project'
      })

      expect(result.error).toBeUndefined()
      expect(result.value.projectName).toBe('Test Project')
      expect(result.value.mcmsContext).toBeUndefined()
    })

    it('should validate successfully if mcmsContext is null', () => {
      const result = payloadValidator.validate({
        projectName: 'Test Project',
        mcmsContext: null
      })

      expect(result.error).toBeUndefined()
      expect(result.value.projectName).toBe('Test Project')
      expect(result.value.mcmsContext).toBeNull()
    })
  })

  it('should create a new exemption with project name', async () => {
    const mockPayload = {
      projectName: 'Project',
      ...mockAuditPayload
    }
    const { mockMongo, mockHandler } = global

    await createProjectNameController.handler(
      { db: mockMongo, payload: mockPayload, auth },
      mockHandler
    )

    expect(mockHandler.response).toHaveBeenCalledWith(
      expect.objectContaining({
        message: 'success'
      })
    )
  })

  it('should create a new exemption with project name and mcmsContext', async () => {
    const { mockMongo, mockHandler } = global
    const mockPayload = {
      projectName: 'Project with MCMS',
      ...mockAuditPayload,
      ...mockMcmsContext
    }

    await createProjectNameController.handler(
      { db: mockMongo, payload: mockPayload, auth },
      mockHandler
    )

    expect(mockHandler.response).toHaveBeenCalledWith(
      expect.objectContaining({
        message: 'success'
      })
    )
  })

  it('should create exemption with correct status and type properties', async () => {
    const { mockMongo, mockHandler } = global
    const mockPayload = {
      projectName: 'Test Project',
      ...mockAuditPayload
    }

    await createProjectNameController.handler(
      { db: mockMongo, payload: mockPayload, auth },
      mockHandler
    )

    expect(mockInsertOne).toHaveBeenCalledWith({
      projectName: 'Test Project',
      status: EXEMPTION_STATUS.DRAFT,
      contactId: expect.any(String),
      mcmsContext: undefined,
      ...mockAuditPayload
    })
  })

  it('should create exemption with mcmsContext when provided', async () => {
    const { mockMongo, mockHandler } = global
    const mockPayload = {
      projectName: 'Test Project with MCMS',
      ...mockAuditPayload,
      ...mockMcmsContext
    }

    await createProjectNameController.handler(
      { db: mockMongo, payload: mockPayload, auth },
      mockHandler
    )

    expect(mockInsertOne).toHaveBeenCalledWith({
      projectName: 'Test Project with MCMS',
      status: EXEMPTION_STATUS.DRAFT,
      contactId: expect.any(String),
      mcmsContext: mockMcmsContext.mcmsContext,
      ...mockAuditPayload
    })
  })

  describe('Organisations', () => {
    it('should save organisation data for an employee', async () => {
      const { mockMongo, mockHandler } = global
      const mockPayload = {
        projectName: 'Test Project with Organisation',
        organisationId: 'org-123',
        organisationName: 'Test Organisation',
        userRelationshipType: 'Employee',
        ...mockAuditPayload
      }

      await createProjectNameController.handler(
        { db: mockMongo, payload: mockPayload, auth },
        mockHandler
      )

      expect(mockInsertOne).toHaveBeenCalledWith({
        projectName: 'Test Project with Organisation',
        status: EXEMPTION_STATUS.DRAFT,
        contactId: expect.any(String),
        mcmsContext: undefined,
        organisation: {
          id: 'org-123',
          name: 'Test Organisation',
          userRelationshipType: 'Employee'
        },
        ...mockAuditPayload
      })
    })

    it('should not include organisation field when no organisation provided', async () => {
      const { mockMongo, mockHandler } = global
      const mockPayload = {
        projectName: 'Test Project without Organisation',
        userRelationshipType: 'Citizen',
        ...mockAuditPayload
      }

      await createProjectNameController.handler(
        { db: mockMongo, payload: mockPayload, auth },
        mockHandler
      )

      expect(mockInsertOne).toHaveBeenCalledWith({
        projectName: 'Test Project without Organisation',
        status: EXEMPTION_STATUS.DRAFT,
        contactId: expect.any(String),
        mcmsContext: undefined,
        ...mockAuditPayload
      })
    })

    it('should save organisation data for an intermediary / agent', async () => {
      const { mockMongo, mockHandler } = global
      const mockPayload = {
        projectName: 'Test Project with Beneficiary',
        organisationId: 'org-456',
        organisationName: 'Test Beneficiary Org',
        userRelationshipType: 'Agent',
        ...mockAuditPayload
      }

      await createProjectNameController.handler(
        { db: mockMongo, payload: mockPayload, auth },
        mockHandler
      )

      expect(mockInsertOne).toHaveBeenCalledWith({
        projectName: 'Test Project with Beneficiary',
        status: EXEMPTION_STATUS.DRAFT,
        contactId: expect.any(String),
        mcmsContext: undefined,
        organisation: {
          id: 'org-456',
          name: 'Test Beneficiary Org',
          userRelationshipType: 'Agent'
        },
        ...mockAuditPayload
      })
    })
  })

  it('should return an error message if the database operation fails', async () => {
    const { mockMongo, mockHandler } = global
    const mockPayload = {
      projectName: 'Project',
      ...mockAuditPayload
    }

    const mockError = 'Database failed'

    vi.spyOn(mockMongo, 'collection').mockImplementation(() => {
      return {
        insertOne: vi.fn().mockRejectedValueOnce(new Error(mockError))
      }
    })

    await expect(
      createProjectNameController.handler(
        { db: mockMongo, payload: mockPayload, auth },
        mockHandler
      )
    ).rejects.toThrow(`Error creating project name: ${mockError}`)
  })

  it('should throw unauthorized error when user is not authenticated', async () => {
    const { mockMongo, mockHandler } = global
    const mockPayload = {
      projectName: 'Project',
      ...mockAuditPayload
    }
    const invalidAuth = { credentials: {} }

    await expect(
      createProjectNameController.handler(
        { db: mockMongo, payload: mockPayload, auth: invalidAuth },
        mockHandler
      )
    ).rejects.toThrow('User not authenticated')
  })

  it('should return response with 201 CREATED status code', async () => {
    const { mockMongo, mockHandler } = global
    const mockPayload = {
      projectName: 'Project',
      ...mockAuditPayload
    }

    await createProjectNameController.handler(
      { db: mockMongo, payload: mockPayload, auth },
      mockHandler
    )

    expect(mockHandler.code).toHaveBeenCalledWith(201)
  })

  it('should return insertedId in response value', async () => {
    const { mockMongo, mockHandler } = global
    const mockPayload = {
      projectName: 'Project',
      ...mockAuditPayload
    }
    const testObjectId = new ObjectId()
    setupMockInsertOne(testObjectId)

    await createProjectNameController.handler(
      { db: mockMongo, payload: mockPayload, auth },
      mockHandler
    )

    expect(mockHandler.response).toHaveBeenCalledWith({
      message: 'success',
      value: { id: testObjectId.toString() }
    })
  })

  it('should call collection with exemptions collection name', async () => {
    const { mockMongo, mockHandler } = global
    const mockPayload = {
      projectName: 'Project',
      ...mockAuditPayload
    }
    const collectionSpy = vi.spyOn(mockMongo, 'collection')

    await createProjectNameController.handler(
      { db: mockMongo, payload: mockPayload, auth },
      mockHandler
    )

<<<<<<< HEAD
    expect(collectionSpy).toHaveBeenCalledWith('exemptions')
=======
    await expect(
      async () =>
        await createProjectNameController.handler(
          { db: mockMongo, payload: mockPayload, auth },
          mockHandler
        )
    ).rejects.toThrow(`Error creating project name: ${mockError}`)
>>>>>>> e50e1102
  })
})<|MERGE_RESOLUTION|>--- conflicted
+++ resolved
@@ -268,10 +268,11 @@
     })
 
     await expect(
-      createProjectNameController.handler(
-        { db: mockMongo, payload: mockPayload, auth },
-        mockHandler
-      )
+      async () =>
+        await createProjectNameController.handler(
+          { db: mockMongo, payload: mockPayload, auth },
+          mockHandler
+        )
     ).rejects.toThrow(`Error creating project name: ${mockError}`)
   })
 
@@ -339,16 +340,6 @@
       mockHandler
     )
 
-<<<<<<< HEAD
     expect(collectionSpy).toHaveBeenCalledWith('exemptions')
-=======
-    await expect(
-      async () =>
-        await createProjectNameController.handler(
-          { db: mockMongo, payload: mockPayload, auth },
-          mockHandler
-        )
-    ).rejects.toThrow(`Error creating project name: ${mockError}`)
->>>>>>> e50e1102
   })
 })