--- conflicted
+++ resolved
@@ -38,13 +38,6 @@
   }
 }
 
-<<<<<<< HEAD
-const addToDynamics = async (
-  request,
-  applicationReference,
-  applicantOrganisationId = null
-) => {
-=======
 const updateMultiSiteEnabled = (exemption) => {
   const { multipleSiteDetails, siteDetails } = exemption
 
@@ -55,8 +48,11 @@
   return multipleSiteDetails
 }
 
-const addToDynamics = async (request, applicationReference) => {
->>>>>>> ae30579c
+const addToDynamics = async (
+  request,
+  applicationReference,
+  applicantOrganisationId = null
+) => {
   const { payload, db } = request
   const { createdAt, createdBy, updatedAt, updatedBy } = payload
 
