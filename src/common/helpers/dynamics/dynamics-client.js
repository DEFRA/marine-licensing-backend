import Boom from '@hapi/boom'
import Wreck from '@hapi/wreck'
import { config } from '../../../config.js'
import { EXEMPTION_STATUS, EXEMPTION_TYPE } from '../../constants/exemption.js'
import querystring from 'node:querystring'
import { StatusCodes } from 'http-status-codes'
import { REQUEST_QUEUE_STATUS } from '../../constants/request-queue.js'
import { isOrganisationEmployee } from '../organisations.js'
import { createLogger } from '../../helpers/logging/logger.js'

const logger = createLogger()

/**
 * Fetches an exemption from the database by application reference
 * @param {Object} db - Database connection
 * @param {string} applicationReferenceNumber - Application reference number
 * @returns {Promise<Object>} The exemption document
 */
const fetchExemption = async (db, applicationReferenceNumber) => {
  const exemption = await db.collection('exemptions').findOne({
    applicationReference: applicationReferenceNumber
  })

  if (!exemption) {
    throw Boom.notFound(
      `Exemption not found for applicationReference: ${applicationReferenceNumber}`
    )
  }

  return exemption
}

/**
 * Updates the queue status to IN_PROGRESS
 * @param {Object} db - Database connection
 * @param {string} exemptionId - Exemption ID
 */
const updateQueueStatus = async (db, exemptionId) => {
  await db.collection('exemption-dynamics-queue').updateOne(
    { _id: exemptionId },
    {
      $set: {
        status: REQUEST_QUEUE_STATUS.IN_PROGRESS,
        updatedAt: new Date()
      }
    }
  )
}

/**
 * Builds the Dynamics API payload
 * @param {Object} exemption - The exemption document
 * @param {string} applicationReferenceNumber - Application reference number
 * @param {string} frontEndBaseUrl - Frontend base URL
 * @returns {Object} The payload for Dynamics API
 */
const buildDynamicsPayload = (
  exemption,
  applicationReferenceNumber,
  frontEndBaseUrl
) => {
  const organisationId = exemption.organisation?.id
  const beneficiaryOrganisationId = organisationId
  const applicantOrganisationId = isOrganisationEmployee(exemption.organisation)
    ? organisationId
    : undefined

  return {
    contactid: exemption.contactId,
    projectName: exemption.projectName,
    reference: applicationReferenceNumber,
    type: EXEMPTION_TYPE.EXEMPT_ACTIVITY,
    applicationUrl: `${frontEndBaseUrl}/view-details/${exemption._id}`,
    ...(applicantOrganisationId ? { applicantOrganisationId } : {}),
    ...(beneficiaryOrganisationId ? { beneficiaryOrganisationId } : {}),
    status: EXEMPTION_STATUS.SUBMITTED,
    marinePlanAreas: exemption.marinePlanAreas ?? []
  }
}

/**
 * Validates the Dynamics API response
 * @param {number} statusCode - HTTP status code
 * @param {string} applicationReferenceNumber - Application reference number
 */
const validateDynamicsResponse = (statusCode, applicationReferenceNumber) => {
  if (statusCode !== StatusCodes.ACCEPTED) {
    logger.error(
      {
        error: {
          message: `Dynamics API returned status ${statusCode}`,
          code: 'DYNAMICS_API_ERROR'
        },
        http: {
          response: {
            status_code: statusCode
          }
        },
        service: 'dynamics',
        operation: 'sendExemption',
        applicationReference: applicationReferenceNumber
      },
      `Dynamics API returned unexpected status ${statusCode}`
    )
    throw Boom.badImplementation(`Dynamics API returned status ${statusCode}`)
  }
}

/**
 * Logs successful Dynamics API request
 * @param {number} statusCode - HTTP status code
 * @param {string} applicationReferenceNumber - Application reference number
 */
const logDynamicsSuccess = (statusCode, applicationReferenceNumber) => {
  logger.info(
    {
      http: {
        response: {
          status_code: statusCode
        }
      },
      service: 'dynamics',
      operation: 'sendExemption',
      applicationReference: applicationReferenceNumber
    },
    'Successfully sent exemption to Dynamics 365'
  )
}

export const getDynamicsAccessToken = async () => {
  const { clientId, clientSecret, scope, tokenUrl } = config.get('dynamics')

  try {
    const response = await Wreck.post(tokenUrl, {
      payload: querystring.stringify({
        client_id: clientId,
        client_secret: clientSecret,
        grant_type: 'client_credentials',
        scope
      }),
      headers: {
        'Content-Type': 'application/x-www-form-urlencoded'
      }
    })

    const statusCode = response.res?.statusCode
    logger.info(
      {
        http: {
          response: {
            status_code: statusCode
          }
        },
        service: 'dynamics',
        operation: 'getAccessToken'
      },
      'Dynamics 365 access token request successful'
    )

    const responsePayload = JSON.parse(response.payload.toString('utf8'))

    if (!responsePayload.access_token) {
      throw Boom.badImplementation('No access_token in response')
    }

    return responsePayload.access_token
  } catch (error) {
    const statusCode =
      error.output?.statusCode ||
      error.response?.statusCode ||
      error.res?.statusCode
    logger.error(
      {
        error: {
          message: error.message || String(error),
          stack_trace: error.stack,
          type: error.name || error.constructor?.name || 'Error',
          code: error.code || error.statusCode
        },
        http: statusCode
          ? {
              response: {
                status_code: statusCode
              }
            }
          : undefined,
        service: 'dynamics',
        operation: 'getAccessToken'
      },
      'Dynamics 365 access token request failed'
    )
    throw Boom.badImplementation(`Dynamics token request failed`, error)
  }
}

export const sendExemptionToDynamics = async (
  server,
  accessToken,
  queueItem
) => {
  const { apiUrl } = config.get('dynamics')
  const frontEndBaseUrl = config.get('frontEndBaseUrl')
  const { applicationReferenceNumber } = queueItem

  // Fetch exemption and update queue status
  const exemption = await fetchExemption(server.db, applicationReferenceNumber)
  await updateQueueStatus(server.db, exemption._id)

  // Build payload and send to Dynamics
  const payload = buildDynamicsPayload(
    exemption,
    applicationReferenceNumber,
    frontEndBaseUrl
  )

<<<<<<< HEAD
  const organisationId = exemption.organisation?.id
  const beneficiaryOrganisationId = organisationId
  const applicantOrganisationId = isOrganisationEmployee(exemption.organisation)
    ? organisationId
    : undefined

  const payload = {
    contactid: exemption.contactId,
    projectName: exemption.projectName,
    reference: applicationReferenceNumber,
    type: EXEMPTION_TYPE.EXEMPT_ACTIVITY,
    applicationUrl: `${frontEndBaseUrl}/view-details/${exemption._id}`,
    ...(applicantOrganisationId ? { applicantOrganisationId } : {}),
    ...(beneficiaryOrganisationId ? { beneficiaryOrganisationId } : {}),
    status: EXEMPTION_STATUS.SUBMITTED,
    coastalEnforcementAreas: exemption.coastalEnforcementAreas ?? [],
    marinePlanAreas: exemption.marinePlanAreas ?? []
  }

=======
>>>>>>> 87f6b178
  const response = await Wreck.post(`${apiUrl}/exemptions`, {
    payload,
    headers: {
      Authorization: `Bearer ${accessToken}`,
      'Content-Type': 'application/json'
    }
  })

  // Validate and log response
  const statusCode = response.res?.statusCode
  validateDynamicsResponse(statusCode, applicationReferenceNumber)
  logDynamicsSuccess(statusCode, applicationReferenceNumber)

  return response.payload
}<|MERGE_RESOLUTION|>--- conflicted
+++ resolved
@@ -74,7 +74,8 @@
     ...(applicantOrganisationId ? { applicantOrganisationId } : {}),
     ...(beneficiaryOrganisationId ? { beneficiaryOrganisationId } : {}),
     status: EXEMPTION_STATUS.SUBMITTED,
-    marinePlanAreas: exemption.marinePlanAreas ?? []
+    marinePlanAreas: exemption.marinePlanAreas ?? [],
+    coastalEnforcementAreas: exemption.coastalEnforcementAreas ?? []
   }
 }
 
@@ -213,28 +214,6 @@
     frontEndBaseUrl
   )
 
-<<<<<<< HEAD
-  const organisationId = exemption.organisation?.id
-  const beneficiaryOrganisationId = organisationId
-  const applicantOrganisationId = isOrganisationEmployee(exemption.organisation)
-    ? organisationId
-    : undefined
-
-  const payload = {
-    contactid: exemption.contactId,
-    projectName: exemption.projectName,
-    reference: applicationReferenceNumber,
-    type: EXEMPTION_TYPE.EXEMPT_ACTIVITY,
-    applicationUrl: `${frontEndBaseUrl}/view-details/${exemption._id}`,
-    ...(applicantOrganisationId ? { applicantOrganisationId } : {}),
-    ...(beneficiaryOrganisationId ? { beneficiaryOrganisationId } : {}),
-    status: EXEMPTION_STATUS.SUBMITTED,
-    coastalEnforcementAreas: exemption.coastalEnforcementAreas ?? [],
-    marinePlanAreas: exemption.marinePlanAreas ?? []
-  }
-
-=======
->>>>>>> 87f6b178
   const response = await Wreck.post(`${apiUrl}/exemptions`, {
     payload,
     headers: {
