--- conflicted
+++ resolved
@@ -126,75 +126,6 @@
   )
 }
 
-<<<<<<< HEAD
-=======
-export const getDynamicsAccessToken = async () => {
-  const { clientId, clientSecret, scope, tokenUrl } = config.get('dynamics')
-
-  try {
-    const response = await Wreck.post(tokenUrl, {
-      payload: querystring.stringify({
-        client_id: clientId,
-        client_secret: clientSecret,
-        grant_type: 'client_credentials',
-        scope
-      }),
-      headers: {
-        'Content-Type': 'application/x-www-form-urlencoded'
-      }
-    })
-
-    const statusCode = response.res?.statusCode
-    logger.info(
-      {
-        http: {
-          response: {
-            status_code: statusCode
-          }
-        },
-        service: 'dynamics',
-        operation: 'getAccessToken'
-      },
-      'Dynamics 365 access token request successful'
-    )
-
-    const responsePayload = JSON.parse(response.payload.toString('utf8'))
-
-    if (!responsePayload.access_token) {
-      throw Boom.badImplementation('No access_token in response')
-    }
-
-    return responsePayload.access_token
-  } catch (error) {
-    const statusCode =
-      error.output?.statusCode ||
-      error.response?.statusCode ||
-      error.res?.statusCode
-    logger.error(
-      {
-        error: {
-          message: error.message || String(error),
-          stack_trace: error.stack,
-          type: error.name || error.constructor?.name || 'Error',
-          code: error.code || error.statusCode
-        },
-        http: statusCode
-          ? {
-              response: {
-                status_code: statusCode
-              }
-            }
-          : undefined,
-        service: 'dynamics',
-        operation: 'getAccessToken'
-      },
-      'Dynamics 365 access token request failed'
-    )
-    throw Boom.badImplementation(`Dynamics token request failed`, error)
-  }
-}
-
->>>>>>> 06751bbc
 export const sendExemptionToDynamics = async (
   server,
   accessToken,
