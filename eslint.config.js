import neostandard from 'neostandard'

<<<<<<< HEAD
export default neostandard({
  env: ['node', 'vitest'],
  ignores: [...neostandard.resolveIgnoresFromGitignore()],
  noJsx: true,
  noStyle: true
})
=======
export default [
  ...neostandard({
    env: ['node', 'jest'],
    ignores: [...neostandard.resolveIgnoresFromGitignore()],
    noJsx: true,
    noStyle: true
  }),
  {
    rules: {
      'no-console': 'error'
    }
  }
]
>>>>>>> 33cd84f2
<|MERGE_RESOLUTION|>--- conflicted
+++ resolved
@@ -1,16 +1,8 @@
 import neostandard from 'neostandard'
 
-<<<<<<< HEAD
-export default neostandard({
-  env: ['node', 'vitest'],
-  ignores: [...neostandard.resolveIgnoresFromGitignore()],
-  noJsx: true,
-  noStyle: true
-})
-=======
 export default [
   ...neostandard({
-    env: ['node', 'jest'],
+    env: ['node', 'vitest'],
     ignores: [...neostandard.resolveIgnoresFromGitignore()],
     noJsx: true,
     noStyle: true
@@ -20,5 +12,4 @@
       'no-console': 'error'
     }
   }
-]
->>>>>>> 33cd84f2
+]